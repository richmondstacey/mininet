"""
Node objects for Mininet.

Nodes provide a simple abstraction for interacting with hosts, switches
and controllers. Local nodes are simply one or more processes on the local
machine.

Node: superclass for all (primarily local) network nodes.

Host: a virtual host. By default, a host is simply a shell; commands
    may be sent using Cmd (which waits for output), or using sendCmd(),
    which returns immediately, allowing subsequent monitoring using
    monitor(). Examples of how to run experiments using this
    functionality are provided in the examples/ directory.

CPULimitedHost: a virtual host whose CPU bandwidth is limited by
    RT or CFS bandwidth limiting.

Switch: superclass for switch nodes.

UserSwitch: a switch using the user-space switch from the OpenFlow
    reference implementation.

KernelSwitch: a switch using the kernel switch from the OpenFlow reference
    implementation.

OVSSwitch: a switch using the OpenVSwitch OpenFlow-compatible switch
    implementation (openvswitch.org).

Controller: superclass for OpenFlow controllers. The default controller
    is controller(8) from the reference implementation.

NOXController: a controller node using NOX (noxrepo.org).

RemoteController: a remote controller node, which may use any
    arbitrary OpenFlow-compatible controller, and which is not
    created or managed by mininet.

Future enhancements:

- Possibly make Node, Switch and Controller more abstract so that
  they can be used for both local and remote nodes

- Create proxy objects for remote nodes (Mininet: Cluster Edition)
"""

import os
import re
import signal
import select
from subprocess import Popen, PIPE, STDOUT
<<<<<<< HEAD
from operator import or_
=======
from time import sleep
>>>>>>> 3236d33b

from mininet.log import info, error, warn, debug
from mininet.util import ( quietRun, errRun, errFail, moveIntf, isShellBuiltin,
                           numCores, retry, mountCgroups )
from mininet.moduledeps import moduleDeps, pathCheck, OVS_KMOD, OF_KMOD, TUN
from mininet.link import Link, Intf, TCIntf

class Node( object ):
    """A virtual network node is simply a shell in a network namespace.
       We communicate with it using pipes."""

    portBase = 0  # Nodes always start with eth0/port0, even in OF 1.0

    def __init__( self, name, inNamespace=True, **params ):
        """name: name of node
           inNamespace: in network namespace?
           params: Node parameters (see config() for details)"""

        # Make sure class actually works
        self.checkSetup()

        self.name = name
        self.inNamespace = inNamespace

        # Stash configuration parameters for future reference
        self.params = params

        self.intfs = {}  # dict of port numbers to interfaces
        self.ports = {}  # dict of interfaces to port numbers
                         # replace with Port objects, eventually ?
        self.nameToIntf = {}  # dict of interface names to Intfs

        # Make pylint happy
        ( self.shell, self.execed, self.pid, self.stdin, self.stdout,
            self.lastPid, self.lastCmd, self.pollOut ) = (
                None, None, None, None, None, None, None, None )
        self.waiting = False
        self.readbuf = ''

        # Start command interpreter shell
        self.startShell()

    # File descriptor to node mapping support
    # Class variables and methods

    inToNode = {}  # mapping of input fds to nodes
    outToNode = {}  # mapping of output fds to nodes

    @classmethod
    def fdToNode( cls, fd ):
        """Return node corresponding to given file descriptor.
           fd: file descriptor
           returns: node"""
        node = cls.outToNode.get( fd )
        return node or cls.inToNode.get( fd )

    # Command support via shell process in namespace

    def startShell( self ):
        "Start a shell process for running commands"
        if self.shell:
            error( "%s: shell is already running" )
            return
        # mnexec: (c)lose descriptors, (d)etach from tty,
        # (p)rint pid, and run in (n)amespace
        opts = '-cdp'
        if self.inNamespace:
            opts += 'n'
        # bash -m: enable job control
        # -s: pass $* to shell, and make process easy to find in ps
        cmd = [ 'mnexec', opts, 'bash', '-ms', 'mininet:' + self.name ]
        self.shell = Popen( cmd, stdin=PIPE, stdout=PIPE, stderr=STDOUT,
                            close_fds=True )
        self.stdin = self.shell.stdin
        self.stdout = self.shell.stdout
        self.pid = self.shell.pid
        self.pollOut = select.poll()
        self.pollOut.register( self.stdout )
        # Maintain mapping between file descriptors and nodes
        # This is useful for monitoring multiple nodes
        # using select.poll()
        self.outToNode[ self.stdout.fileno() ] = self
        self.inToNode[ self.stdin.fileno() ] = self
        self.execed = False
        self.lastCmd = None
        self.lastPid = None
        self.readbuf = ''
        self.waiting = False

    def cleanup( self ):
        "Help python collect its garbage."
        # Intfs may end up in root NS
        for intfName in self.intfNames():
            if self.name in intfName:
                quietRun( 'ip link del ' + intfName )
        self.shell = None

    # Subshell I/O, commands and control

    def read( self, maxbytes=1024 ):
        """Buffered read from node, non-blocking.
           maxbytes: maximum number of bytes to return"""
        count = len( self.readbuf )
        if count < maxbytes:
            data = os.read( self.stdout.fileno(), maxbytes - count )
            self.readbuf += data
        if maxbytes >= len( self.readbuf ):
            result = self.readbuf
            self.readbuf = ''
        else:
            result = self.readbuf[ :maxbytes ]
            self.readbuf = self.readbuf[ maxbytes: ]
        return result

    def readline( self ):
        """Buffered readline from node, non-blocking.
           returns: line (minus newline) or None"""
        self.readbuf += self.read( 1024 )
        if '\n' not in self.readbuf:
            return None
        pos = self.readbuf.find( '\n' )
        line = self.readbuf[ 0: pos ]
        self.readbuf = self.readbuf[ pos + 1: ]
        return line

    def write( self, data ):
        """Write data to node.
           data: string"""
        os.write( self.stdin.fileno(), data )

    def terminate( self ):
        "Send kill signal to Node and clean up after it."
        os.kill( self.pid, signal.SIGKILL )
        self.cleanup()

    def stop( self ):
        "Stop node."
        self.terminate()

    def waitReadable( self, timeoutms=None ):
        """Wait until node's output is readable.
           timeoutms: timeout in ms or None to wait indefinitely."""
        if len( self.readbuf ) == 0:
            self.pollOut.poll( timeoutms )

    def sendCmd( self, *args, **kwargs ):
        """Send a command, followed by a command to echo a sentinel,
           and return without waiting for the command to complete.
           args: command and arguments, or string
           printPid: print command's PID?"""
        assert not self.waiting
        printPid = kwargs.get( 'printPid', True )
        # Allow sendCmd( [ list ] )
        if len( args ) == 1 and type( args[ 0 ] ) is list:
            cmd = args[ 0 ]
        # Allow sendCmd( cmd, arg1, arg2... )
        elif len( args ) > 0:
            cmd = args
        # Convert to string
        if not isinstance( cmd, str ):
            cmd = ' '.join( [ str( c ) for c in cmd ] )
        if not re.search( r'\w', cmd ):
            # Replace empty commands with something harmless
            cmd = 'echo -n'
        self.lastCmd = cmd
        printPid = printPid and not isShellBuiltin( cmd )
        if len( cmd ) > 0 and cmd[ -1 ] == '&':
            # print ^A{pid}\n{sentinel}
            cmd += ' printf "\\001%d\n\\177" $! \n'
        else:
            # print sentinel
            cmd += '; printf "\\177"'
            if printPid and not isShellBuiltin( cmd ):
                cmd = 'mnexec -p ' + cmd
        self.write( cmd + '\n' )
        self.lastPid = None
        self.waiting = True

    def sendInt( self, sig=signal.SIGINT ):
        "Interrupt running command."
        if self.lastPid:
            try:
                os.kill( self.lastPid, sig )
            except OSError:
                pass

    def monitor( self, timeoutms=None ):
        """Monitor and return the output of a command.
           Set self.waiting to False if command has completed.
           timeoutms: timeout in ms or None to wait indefinitely."""
        self.waitReadable( timeoutms )
        data = self.read( 1024 )
        # Look for PID
        marker = chr( 1 ) + r'\d+\n'
        if chr( 1 ) in data:
            markers = re.findall( marker, data )
            if markers:
                self.lastPid = int( markers[ 0 ][ 1: ] )
                data = re.sub( marker, '', data )
        # Look for sentinel/EOF
        if len( data ) > 0 and data[ -1 ] == chr( 127 ):
            self.waiting = False
            data = data[ :-1 ]
        elif chr( 127 ) in data:
            self.waiting = False
            data = data.replace( chr( 127 ), '' )
        return data

    def waitOutput( self, verbose=False ):
        """Wait for a command to complete.
           Completion is signaled by a sentinel character, ASCII(127)
           appearing in the output stream.  Wait for the sentinel and return
           the output, including trailing newline.
           verbose: print output interactively"""
        log = info if verbose else debug
        output = ''
        while self.waiting:
            data = self.monitor()
            output += data
            log( data )
        return output

    def cmd( self, *args, **kwargs ):
        """Send a command, wait for output, and return it.
           cmd: string"""
        verbose = kwargs.get( 'verbose', False )
        log = info if verbose else debug
        log( '*** %s : %s\n' % ( self.name, args ) )
        self.sendCmd( *args, **kwargs )
        return self.waitOutput( verbose )

    def cmdPrint( self, *args):
        """Call cmd and printing its output
           cmd: string"""
        return self.cmd( *args, **{ 'verbose': True } )

    def popen( self, *args, **kwargs ):
        """Return a Popen() object in our namespace
           args: Popen() args, single list, or string
           kwargs: Popen() keyword args"""
        defaults = { 'stdout': PIPE, 'stderr': PIPE,
                     'mncmd':
                     [ 'mnexec', '-da', str( self.pid ) ] }
        defaults.update( kwargs )
        if len( args ) == 1:
            if type( args[ 0 ] ) is list:
                # popen([cmd, arg1, arg2...])
                cmd = args[ 0 ]
            elif type( args[ 0 ] ) is str:
                # popen("cmd arg1 arg2...")
                cmd = args[ 0 ].split()
            else:
                raise Exception( 'popen() requires a string or list' )
        elif len( args ) > 0:
            # popen( cmd, arg1, arg2... )
            cmd = list( args )
        # Attach to our namespace  using mnexec -a
        mncmd = defaults[ 'mncmd' ]
        del defaults[ 'mncmd' ]
        cmd = mncmd + cmd
        # Shell requires a string, not a list!
        if defaults.get( 'shell', False ):
            cmd = ' '.join( cmd )
        return Popen( cmd, **defaults )

    def pexec( self, *args, **kwargs ):
        """Execute a command using popen
           returns: out, err, exitcode"""
        popen = self.popen( *args, **kwargs)
        out, err = popen.communicate()
        exitcode = popen.wait()
        return out, err, exitcode

    # Interface management, configuration, and routing

    # BL notes: This might be a bit redundant or over-complicated.
    # However, it does allow a bit of specialization, including
    # changing the canonical interface names. It's also tricky since
    # the real interfaces are created as veth pairs, so we can't
    # make a single interface at a time.

    def newPort( self ):
        "Return the next port number to allocate."
        if len( self.ports ) > 0:
            return max( self.ports.values() ) + 1
        return self.portBase

    def addIntf( self, intf, port=None ):
        """Add an interface.
           intf: interface
           port: port number (optional, typically OpenFlow port number)"""
        if port is None:
            port = self.newPort()
        self.intfs[ port ] = intf
        self.ports[ intf ] = port
        self.nameToIntf[ intf.name ] = intf
        debug( '\n' )
        debug( 'added intf %s:%d to node %s\n' % ( intf, port, self.name ) )
        if self.inNamespace:
            debug( 'moving', intf, 'into namespace for', self.name, '\n' )
            moveIntf( intf.name, self )

    def defaultIntf( self ):
        "Return interface for lowest port"
        ports = self.intfs.keys()
        if ports:
            return self.intfs[ min( ports ) ]
        else:
            warn( '*** defaultIntf: warning:', self.name,
                  'has no interfaces\n' )

    def intf( self, intf='' ):
        """Return our interface object with given string name,
           default intf if name is falsy (None, empty string, etc).
           or the input intf arg.

        Having this fcn return its arg for Intf objects makes it
        easier to construct functions with flexible input args for
        interfaces (those that accept both string names and Intf objects).
        """
        if not intf:
            return self.defaultIntf()
        elif type( intf ) is str:
            return self.nameToIntf[ intf ]
        else:
            return intf

    def connectionsTo( self, node):
        "Return [ intf1, intf2... ] for all intfs that connect self to node."
        # We could optimize this if it is important
        connections = []
        for intf in self.intfList():
            link = intf.link
            if link:
                node1, node2 = link.intf1.node, link.intf2.node
                if node1 == self and node2 == node:
                    connections += [ ( intf, link.intf2 ) ]
                elif node1 == node and node2 == self:
                    connections += [ ( intf, link.intf1 ) ]
        return connections

    def deleteIntfs( self, checkName=True ):
        """Delete all of our interfaces.
           checkName: only delete interfaces that contain our name"""
        # In theory the interfaces should go away after we shut down.
        # However, this takes time, so we're better off removing them
        # explicitly so that we won't get errors if we run before they
        # have been removed by the kernel. Unfortunately this is very slow,
        # at least with Linux kernels before 2.6.33
        for intf in self.intfs.values():
            # Protect against deleting hardware interfaces
            if ( self.name in intf.name ) or ( not checkName ):
                intf.delete()
                info( '.' )

    # Routing support

    def setARP( self, ip, mac ):
        """Add an ARP entry.
           ip: IP address as string
           mac: MAC address as string"""
        result = self.cmd( 'arp', '-s', ip, mac )
        return result

    def setHostRoute( self, ip, intf ):
        """Add route to host.
           ip: IP address as dotted decimal
           intf: string, interface name"""
        return self.cmd( 'route add -host', ip, 'dev', intf )

    def setDefaultRoute( self, intf=None ):
        """Set the default route to go through intf.
           intf: Intf or {dev <intfname> via <gw-ip> ...}"""
        # Note setParam won't call us if intf is none
        if type( intf ) is str and ' ' in intf:
            params = intf
        else:
            params = 'dev %s' % intf
        self.cmd( 'ip route del default' )
        return self.cmd( 'ip route add default', params )

    # Convenience and configuration methods

    def setMAC( self, mac, intf=None ):
        """Set the MAC address for an interface.
           intf: intf or intf name
           mac: MAC address as string"""
        return self.intf( intf ).setMAC( mac )

    def setIP( self, ip, prefixLen=8, intf=None ):
        """Set the IP address for an interface.
           intf: intf or intf name
           ip: IP address as a string
           prefixLen: prefix length, e.g. 8 for /8 or 16M addrs"""
        # This should probably be rethought
        if '/' not in ip:
            ip = '%s/%s' % ( ip, prefixLen )
        return self.intf( intf ).setIP( ip )

    def IP( self, intf=None ):
        "Return IP address of a node or specific interface."
        return self.intf( intf ).IP()

    def MAC( self, intf=None ):
        "Return MAC address of a node or specific interface."
        return self.intf( intf ).MAC()

    def intfIsUp( self, intf=None ):
        "Check if an interface is up."
        return self.intf( intf ).isUp()

    # The reason why we configure things in this way is so
    # That the parameters can be listed and documented in
    # the config method.
    # Dealing with subclasses and superclasses is slightly
    # annoying, but at least the information is there!

    def setParam( self, results, method, **param ):
        """Internal method: configure a *single* parameter
           results: dict of results to update
           method: config method name
           param: arg=value (ignore if value=None)
           value may also be list or dict"""
        name, value = param.items()[ 0 ]
        f = getattr( self, method, None )
        if not f or value is None:
            return
        if type( value ) is list:
            result = f( *value )
        elif type( value ) is dict:
            result = f( **value )
        else:
            result = f( value )
        results[ name ] = result
        return result

    def config( self, mac=None, ip=None,
                defaultRoute=None, lo='up', **_params ):
        """Configure Node according to (optional) parameters:
           mac: MAC address for default interface
           ip: IP address for default interface
           ifconfig: arbitrary interface configuration
           Subclasses should override this method and call
           the parent class's config(**params)"""
        # If we were overriding this method, we would call
        # the superclass config method here as follows:
        # r = Parent.config( **_params )
        r = {}
        self.setParam( r, 'setMAC', mac=mac )
        self.setParam( r, 'setIP', ip=ip )
        self.setParam( r, 'setDefaultRoute', defaultRoute=defaultRoute )
        # This should be examined
        self.cmd( 'ifconfig lo ' + lo )
        return r

    def configDefault( self, **moreParams ):
        "Configure with default parameters"
        self.params.update( moreParams )
        self.config( **self.params )

    # This is here for backward compatibility
    def linkTo( self, node, link=Link ):
        """(Deprecated) Link to another node
           replace with Link( node1, node2)"""
        return link( self, node )

    # Other methods

    def intfList( self ):
        "List of our interfaces sorted by port number"
        return [ self.intfs[ p ] for p in sorted( self.intfs.iterkeys() ) ]

    def intfNames( self ):
        "The names of our interfaces sorted by port number"
        return [ str( i ) for i in self.intfList() ]

    def __repr__( self ):
        "More informative string representation"
        intfs = ( ','.join( [ '%s:%s' % ( i.name, i.IP() )
                              for i in self.intfList() ] ) )
        return '<%s %s: %s pid=%s> ' % (
            self.__class__.__name__, self.name, intfs, self.pid )

    def __str__( self ):
        "Abbreviated string representation"
        return self.name

    # Automatic class setup support

    isSetup = False

    @classmethod
    def checkSetup( cls ):
        "Make sure our class and superclasses are set up"
        while cls and not getattr( cls, 'isSetup', True ):
            cls.setup()
            cls.isSetup = True
            # Make pylint happy
            cls = getattr( type( cls ), '__base__', None )

    @classmethod
    def setup( cls ):
        "Make sure our class dependencies are available"
        pathCheck( 'mnexec', 'ifconfig', moduleName='Mininet')


class Host( Node ):
    "A host is simply a Node"
    pass


class CPULimitedHost( Host ):

    "CPU limited host"

    def __init__( self, name, sched='cfs', **kwargs ):
        Host.__init__( self, name, **kwargs )
        # Initialize class if necessary
        if not CPULimitedHost.inited:
            CPULimitedHost.init()
        # Create a cgroup and move shell into it
        self.cgroup = 'cpu,cpuacct,cpuset:/' + self.name
        errFail( 'cgcreate -g ' + self.cgroup )
        # We don't add ourselves to a cpuset because you must
        # specify the cpu and memory placement first
        errFail( 'cgclassify -g cpu,cpuacct:/%s %s' % ( self.name, self.pid ) )
        # BL: Setting the correct period/quota is tricky, particularly
        # for RT. RT allows very small quotas, but the overhead
        # seems to be high. CFS has a mininimum quota of 1 ms, but
        # still does better with larger period values.
        self.period_us = kwargs.get( 'period_us', 100000 )
        self.sched = sched
        self.rtprio = 20

    def cgroupSet( self, param, value, resource='cpu' ):
        "Set a cgroup parameter and return its value"
        cmd = 'cgset -r %s.%s=%s /%s' % (
            resource, param, value, self.name )
        quietRun( cmd )
        nvalue = int( self.cgroupGet( param, resource ) )
        if nvalue != value:
            error( '*** error: cgroupSet: %s set to %s instead of %s\n'
                   % ( param, nvalue, value ) )
        return nvalue

    def cgroupGet( self, param, resource='cpu' ):
        "Return value of cgroup parameter"
        cmd = 'cgget -r %s.%s /%s' % (
            resource, param, self.name )
        return int( quietRun( cmd ).split()[ -1 ] )

    def cgroupDel( self ):
        "Clean up our cgroup"
        # info( '*** deleting cgroup', self.cgroup, '\n' )
        _out, _err, exitcode = errRun( 'cgdelete -r ' + self.cgroup )
        return exitcode != 0

    def popen( self, *args, **kwargs ):
        """Return a Popen() object in node's namespace
           args: Popen() args, single list, or string
           kwargs: Popen() keyword args"""
        # Tell mnexec to execute command in our cgroup
        mncmd = [ 'mnexec', '-da', str( self.pid ),
                  '-g', self.name ]
        if self.sched == 'rt':
            mncmd += [ '-r', str( self.rtprio ) ]
        return Host.popen( self, *args, mncmd=mncmd, **kwargs )

    def cleanup( self ):
        "Clean up Node, then clean up our cgroup"
        super( CPULimitedHost, self ).cleanup()
        retry( retries=3, delaySecs=1, fn=self.cgroupDel )

    def chrt( self ):
        "Set RT scheduling priority"
        quietRun( 'chrt -p %s %s' % ( self.rtprio, self.pid ) )
        result = quietRun( 'chrt -p %s' % self.pid )
        firstline = result.split( '\n' )[ 0 ]
        lastword = firstline.split( ' ' )[ -1 ]
        if lastword != 'SCHED_RR':
            error( '*** error: could not assign SCHED_RR to %s\n' % self.name )
        return lastword

    def rtInfo( self, f ):
        "Internal method: return parameters for RT bandwidth"
        pstr, qstr = 'rt_period_us', 'rt_runtime_us'
        # RT uses wall clock time for period and quota
        quota = int( self.period_us * f * numCores() )
        return pstr, qstr, self.period_us, quota

    def cfsInfo( self, f):
        "Internal method: return parameters for CFS bandwidth"
        pstr, qstr = 'cfs_period_us', 'cfs_quota_us'
        # CFS uses wall clock time for period and CPU time for quota.
        quota = int( self.period_us * f * numCores() )
        period = self.period_us
        if f > 0 and quota < 1000:
            debug( '(cfsInfo: increasing default period) ' )
            quota = 1000
            period = int( quota / f / numCores() )
        return pstr, qstr, period, quota

    # BL comment:
    # This may not be the right API,
    # since it doesn't specify CPU bandwidth in "absolute"
    # units the way link bandwidth is specified.
    # We should use MIPS or SPECINT or something instead.
    # Alternatively, we should change from system fraction
    # to CPU seconds per second, essentially assuming that
    # all CPUs are the same.

    def setCPUFrac( self, f=-1, sched=None):
        """Set overall CPU fraction for this host
           f: CPU bandwidth limit (fraction)
           sched: 'rt' or 'cfs'
           Note 'cfs' requires CONFIG_CFS_BANDWIDTH"""
        if not f:
            return
        if not sched:
            sched = self.sched
        if sched == 'rt':
            pstr, qstr, period, quota = self.rtInfo( f )
        elif sched == 'cfs':
            pstr, qstr, period, quota = self.cfsInfo( f )
        else:
            return
        if quota < 0:
            # Reset to unlimited
            quota = -1
        # Set cgroup's period and quota
        self.cgroupSet( pstr, period )
        self.cgroupSet( qstr, quota )
        if sched == 'rt':
            # Set RT priority if necessary
            self.chrt()
        info( '(%s %d/%dus) ' % ( sched, quota, period ) )

    def setCPUs( self, cores, mems=0 ):
        "Specify (real) cores that our cgroup can run on"
        if type( cores ) is list:
            cores = ','.join( [ str( c ) for c in cores ] )
        self.cgroupSet( resource='cpuset', param='cpus',
                        value=cores )
        # Memory placement is probably not relevant, but we
        # must specify it anyway
        self.cgroupSet( resource='cpuset', param='mems',
                        value=mems)
        # We have to do this here after we've specified
        # cpus and mems
        errFail( 'cgclassify -g cpuset:/%s %s' % (
                 self.name, self.pid ) )

    def config( self, cpu=None, cores=None, **params ):
        """cpu: desired overall system CPU fraction
           cores: (real) core(s) this host can run on
           params: parameters for Node.config()"""
        r = Node.config( self, **params )
        # Was considering cpu={'cpu': cpu , 'sched': sched}, but
        # that seems redundant
        self.setParam( r, 'setCPUFrac', cpu=cpu )
        self.setParam( r, 'setCPUs', cores=cores )
        return r

    inited = False

    @classmethod
    def init( cls ):
        "Initialization for CPULimitedHost class"
        mountCgroups()
        cls.inited = True


# Some important things to note:
#
# The "IP" address which setIP() assigns to the switch is not
# an "IP address for the switch" in the sense of IP routing.
# Rather, it is the IP address for the control interface,
# on the control network, and it is only relevant to the
# controller. If you are running in the root namespace
# (which is the only way to run OVS at the moment), the
# control interface is the loopback interface, and you
# normally never want to change its IP address!
#
# In general, you NEVER want to attempt to use Linux's
# network stack (i.e. ifconfig) to "assign" an IP address or
# MAC address to a switch data port. Instead, you "assign"
# the IP and MAC addresses in the controller by specifying
# packets that you want to receive or send. The "MAC" address
# reported by ifconfig for a switch data port is essentially
# meaningless. It is important to understand this if you
# want to create a functional router using OpenFlow.

class Switch( Node ):
    """A Switch is a Node that is running (or has execed?)
       an OpenFlow switch."""

    portBase = 1  # Switches start with port 1 in OpenFlow
    dpidLen = 16  # digits in dpid passed to switch

    def __init__( self, name, dpid=None, opts='', listenPort=None, **params):
        """dpid: dpid for switch (or None to derive from name, e.g. s1 -> 1)
           opts: additional switch options
           listenPort: port to listen on for dpctl connections"""
        Node.__init__( self, name, **params )
        self.dpid = dpid if dpid else self.defaultDpid()
        self.opts = opts
        self.listenPort = listenPort
        if not self.inNamespace:
            self.controlIntf = Intf( 'lo', self, port=0 )

    def defaultDpid( self ):
        "Derive dpid from switch name, s1 -> 1"
        try:
            dpid = int( re.findall( r'\d+', self.name )[ 0 ] )
            dpid = hex( dpid )[ 2: ]
            dpid = '0' * ( self.dpidLen - len( dpid ) ) + dpid
            return dpid
        except IndexError:
            raise Exception( 'Unable to derive default datapath ID - '
                             'please either specify a dpid or use a '
                             'canonical switch name such as s23.' )

    def defaultIntf( self ):
        "Return control interface"
        if self.controlIntf:
            return self.controlIntf
        else:
            return Node.defaultIntf( self )

    def sendCmd( self, *cmd, **kwargs ):
        """Send command to Node.
           cmd: string"""
        kwargs.setdefault( 'printPid', False )
        if not self.execed:
            return Node.sendCmd( self, *cmd, **kwargs )
        else:
            error( '*** Error: %s has execed and cannot accept commands' %
                   self.name )

    def connected( self ):
        "Is the switch connected to a controller? (override this method)"
        return False and self  # satisfy pylint

    def __repr__( self ):
        "More informative string representation"
        intfs = ( ','.join( [ '%s:%s' % ( i.name, i.IP() )
                              for i in self.intfList() ] ) )
        return '<%s %s: %s pid=%s> ' % (
            self.__class__.__name__, self.name, intfs, self.pid )

class UserSwitch( Switch ):
    "User-space switch."

    dpidLen = 12

    def __init__( self, name, dpopts='--no-slicing', **kwargs ):
        """Init.
           name: name for the switch
           dpopts: additional arguments to ofdatapath (--no-slicing)"""
        Switch.__init__( self, name, **kwargs )
        pathCheck( 'ofdatapath', 'ofprotocol',
                   moduleName='the OpenFlow reference user switch' +
                              '(openflow.org)' )
        if self.listenPort:
            self.opts += ' --listen=ptcp:%i ' % self.listenPort
        self.dpopts = dpopts

    @classmethod
    def setup( cls ):
        "Ensure any dependencies are loaded; if not, try to load them."
        if not os.path.exists( '/dev/net/tun' ):
            moduleDeps( add=TUN )

    def dpctl( self, *args ):
        "Run dpctl command"
        if not self.listenPort:
            return "can't run dpctl without passive listening port"
        return self.cmd( 'dpctl ' + ' '.join( args ) +
                         ' tcp:127.0.0.1:%i' % self.listenPort )

<<<<<<< HEAD
    def connected( self ):
        "Is the switch connected to a controller?"
        return 'remote.is-connected=true' in self.dpctl( 'status' )
=======
    @staticmethod
    def TCReapply( intf ):
        """Unfortunately user switch and Mininet are fighting
           over tc queuing disciplines. To resolve the conflict,
           we re-create the user switch's configuration, but as a
           leaf of the TCIntf-created configuration."""
        if type( intf ) is TCIntf:
            ifspeed = 10000000000 # 10 Gbps
            minspeed = ifspeed * 0.001

            res = intf.config( **intf.params )
            parent = res['parent']

            # Re-add qdisc, root, and default classes user switch created, but
            # with new parent, as setup by Mininet's TCIntf
            intf.tc( "%s qdisc add dev %s " + parent +
                     " handle 1: htb default 0xfffe" )
            intf.tc( "%s class add dev %s classid 1:0xffff parent 1: htb rate "
                     + str(ifspeed) )
            intf.tc( "%s class add dev %s classid 1:0xfffe parent 1:0xffff " +
                     "htb rate " + str(minspeed) + " ceil " + str(ifspeed) )
>>>>>>> 3236d33b

    def start( self, controllers ):
        """Start OpenFlow reference user datapath.
           Log to /tmp/sN-{ofd,ofp}.log.
           controllers: list of controller objects"""
        # Add controllers
        clist = ','.join( [ 'tcp:%s:%d' % ( c.IP(), c.port )
                            for c in controllers ] )
        ofdlog = '/tmp/' + self.name + '-ofd.log'
        ofplog = '/tmp/' + self.name + '-ofp.log'
        self.cmd( 'ifconfig lo up' )
        intfs = [ str( i ) for i in self.intfList() if not i.IP() ]
        self.cmd( 'ofdatapath -i ' + ','.join( intfs ) +
                  ' punix:/tmp/' + self.name + ' -d %s ' % self.dpid +
                  self.dpopts +
                  ' 1> ' + ofdlog + ' 2> ' + ofdlog + ' &' )
        self.cmd( 'ofprotocol unix:/tmp/' + self.name +
                  ' ' + clist +
                  ' --fail=closed ' + self.opts +
                  ' 1> ' + ofplog + ' 2>' + ofplog + ' &' )
        sleep(1) # Allow ofdatapath to start before re-arranging qdisc's
        for intf in self.intfList():
            if not intf.IP():
                self.TCReapply( intf )

    def stop( self ):
        "Stop OpenFlow reference user datapath."
        self.cmd( 'kill %ofdatapath' )
        self.cmd( 'kill %ofprotocol' )
        self.deleteIntfs()


class OVSLegacyKernelSwitch( Switch ):
    """Open VSwitch legacy kernel-space switch using ovs-openflowd.
       Currently only works in the root namespace."""

    def __init__( self, name, dp=None, **kwargs ):
        """Init.
           name: name for switch
           dp: netlink id (0, 1, 2, ...)
           defaultMAC: default MAC as unsigned int; random value if None"""
        Switch.__init__( self, name, **kwargs )
        self.dp = dp if dp else self.name
        self.intf = self.dp
        if self.inNamespace:
            error( "OVSKernelSwitch currently only works"
                   " in the root namespace.\n" )
            exit( 1 )

    @classmethod
    def setup( cls ):
        "Ensure any dependencies are loaded; if not, try to load them."
        pathCheck( 'ovs-dpctl', 'ovs-openflowd',
                   moduleName='Open vSwitch (openvswitch.org)')
        moduleDeps( subtract=OF_KMOD, add=OVS_KMOD )

    def start( self, controllers ):
        "Start up kernel datapath."
        ofplog = '/tmp/' + self.name + '-ofp.log'
        quietRun( 'ifconfig lo up' )
        # Delete local datapath if it exists;
        # then create a new one monitoring the given interfaces
        self.cmd( 'ovs-dpctl del-dp ' + self.dp )
        self.cmd( 'ovs-dpctl add-dp ' + self.dp )
        intfs = [ str( i ) for i in self.intfList() if not i.IP() ]
        self.cmd( 'ovs-dpctl', 'add-if', self.dp, ' '.join( intfs ) )
        # Run protocol daemon
        clist = ','.join( [ 'tcp:%s:%d' % ( c.IP(), c.port )
                            for c in controllers ] )
        self.cmd( 'ovs-openflowd ' + self.dp +
                  ' ' + clist +
                  ' --fail=secure ' + self.opts +
                  ' --datapath-id=' + self.dpid +
                  ' 1>' + ofplog + ' 2>' + ofplog + '&' )
        self.execed = False

    def stop( self ):
        "Terminate kernel datapath."
        quietRun( 'ovs-dpctl del-dp ' + self.dp )
        self.cmd( 'kill %ovs-openflowd' )
        self.deleteIntfs()


class OVSSwitch( Switch ):
    "Open vSwitch switch. Depends on ovs-vsctl."

    def __init__( self, name, failMode='secure', datapath='kernel', **params ):
        """Init.
           name: name for switch
           failMode: controller loss behavior (secure|open)
           datapath: userspace or kernel mode (kernel|user)"""
        Switch.__init__( self, name, **params )
        self.failMode = failMode
        self.datapath = datapath

    @classmethod
    def setup( cls ):
        "Make sure Open vSwitch is installed and working"
        pathCheck( 'ovs-vsctl',
                   moduleName='Open vSwitch (openvswitch.org)')
        # This should no longer be needed, and it breaks
        # with OVS 1.7 which has renamed the kernel module:
        #  moduleDeps( subtract=OF_KMOD, add=OVS_KMOD )
        out, err, exitcode = errRun( 'ovs-vsctl -t 1 show' )
        if exitcode:
            error( out + err +
                   'ovs-vsctl exited with code %d\n' % exitcode +
                   '*** Error connecting to ovs-db with ovs-vsctl\n'
                   'Make sure that Open vSwitch is installed, '
                   'that ovsdb-server is running, and that\n'
                   '"ovs-vsctl show" works correctly.\n'
                   'You may wish to try '
                   '"service openvswitch-switch start".\n' )
            exit( 1 )

    def dpctl( self, *args ):
        "Run ovs-ofctl command"
        return self.cmd( 'ovs-ofctl', args[ 0 ], self, *args[ 1: ] )

    @staticmethod
    def TCReapply( intf ):
        """Unfortunately OVS and Mininet are fighting
           over tc queuing disciplines. As a quick hack/
           workaround, we clear OVS's and reapply our own."""
        if type( intf ) is TCIntf:
            intf.config( **intf.params )

    def attach( self, intf ):
        "Connect a data port"
        self.cmd( 'ovs-vsctl add-port', self, intf )
        self.cmd( 'ifconfig', intf, 'up' )
        self.TCReapply( intf )

    def detach( self, intf ):
        "Disconnect a data port"
        self.cmd( 'ovs-vsctl del-port', self, intf )

    def controllerUUIDs( self ):
        "Return ovsdb UUIDs for our controllers"
        uuids = []
        controllers = self.cmd( 'ovs-vsctl -- get Bridge', self,
                               'Controller' ).strip()
        if controllers.startswith( '[' ) and controllers.endswith( ']' ):
            controllers = controllers[ 1 : -1 ]
            uuids = [ c.strip() for c in controllers.split( ',' ) ]
        return uuids

    def connected( self ):
        "Are we connected to at least one of our controllers?"
        results = [ 'true' in self.cmd( 'ovs-vsctl -- get Controller',
                                         uuid, 'is_connected' )
                    for uuid in self.controllerUUIDs() ]
        return reduce( or_, results, False )

    def start( self, controllers ):
        "Start up a new OVS OpenFlow switch using ovs-vsctl"
        if self.inNamespace:
            raise Exception(
                'OVS kernel switch does not work in a namespace' )
        # We should probably call config instead, but this
        # requires some rethinking...
        self.cmd( 'ifconfig lo up' )
        # Annoyingly, --if-exists option seems not to work
        self.cmd( 'ovs-vsctl del-br', self )
        self.cmd( 'ovs-vsctl add-br', self )
        if self.datapath == 'user':
            self.cmd( 'ovs-vsctl set bridge', self,'datapath_type=netdev' )
        int( self.dpid, 16 ) # DPID must be a hex string
        self.cmd( 'ovs-vsctl -- set Bridge', self,
                  'other_config:datapath-id=' + self.dpid )
        self.cmd( 'ovs-vsctl set-fail-mode', self, self.failMode )
        for intf in self.intfList():
            if not intf.IP():
                self.attach( intf )
        # Add controllers
        clist = ' '.join( [ 'tcp:%s:%d' % ( c.IP(), c.port )
                            for c in controllers ] )
        if self.listenPort:
            clist += ' ptcp:%s' % self.listenPort
        self.cmd( 'ovs-vsctl set-controller', self, clist )
        # Reconnect quickly to controllers (1s vs. 15s max_backoff)
        for uuid in self.controllerUUIDs():
            if uuid.count( '-' ) != 4:
                # Doesn't look like a UUID
                continue
            uuid = uuid.strip()
            self.cmd( 'ovs-vsctl set Controller', uuid,
                      'max_backoff=1000' )

    def stop( self ):
        "Terminate OVS switch."
        self.cmd( 'ovs-vsctl del-br', self )
        self.deleteIntfs()

OVSKernelSwitch = OVSSwitch


class IVSSwitch(Switch):
    """IVS virtual switch"""

    def __init__( self, name, **kwargs ):
        Switch.__init__( self, name, **kwargs )

    @classmethod
    def setup( cls ):
        "Make sure IVS is installed"
        pathCheck( 'ivs-ctl', 'ivs',
                   moduleName="Indigo Virtual Switch (projectfloodlight.org)" )
        out, err, exitcode = errRun( 'ivs-ctl show' )
        if exitcode:
            error( out + err +
                   'ivs-ctl exited with code %d\n' % exitcode +
                   '*** The openvswitch kernel module might '
                   'not be loaded. Try modprobe openvswitch.\n' )
            exit( 1 )

    def start( self, controllers ):
        "Start up a new IVS switch"
        args = ['ivs']
        args.extend( ['--name', self.name] )
        args.extend( ['--dpid', self.dpid] )
        args.extend( ['--verbose'] )
        for intf in self.intfs.values():
            if not intf.IP():
                args.extend( ['-i', intf.name] )
        for c in controllers:
            args.extend( ['-c', '%s:%d' % (c.IP(), c.port)] )
        if self.listenPort:
            args.extend( ['--listen', '127.0.0.1:%i' % self.listenPort] )

        logfile = '/tmp/ivs.%s.log' % self.name

        self.cmd( ' '.join(args) + ' >' + logfile + ' 2>&1 </dev/null &' )

    def stop( self ):
        "Terminate IVS switch."
        self.cmd( 'kill %ivs' )
        self.deleteIntfs()

    def attach( self, intf ):
        "Connect a data port"
        self.cmd( 'ivs-ctl', 'add-port', '--datapath', self.name, intf )

    def detach( self, intf ):
        "Disconnect a data port"
        self.cmd( 'ivs-ctl', 'del-port', '--datapath', self.name, intf )

    def dpctl( self, *args ):
        "Run dpctl command"
        if not self.listenPort:
            return "can't run dpctl without passive listening port"
        return self.cmd( 'ovs-ofctl ' + ' '.join( args ) +
                         ' tcp:127.0.0.1:%i' % self.listenPort )


class Controller( Node ):
    """A Controller is a Node that is running (or has execed?) an
       OpenFlow controller."""

    def __init__( self, name, inNamespace=False, command='controller',
                  cargs='-v ptcp:%d', cdir=None, ip="127.0.0.1",
                  port=6633, **params ):
        self.command = command
        self.cargs = cargs
        self.cdir = cdir
        self.ip = ip
        self.port = port
        Node.__init__( self, name, inNamespace=inNamespace,
                       ip=ip, **params  )
        self.cmd( 'ifconfig lo up' )  # Shouldn't be necessary
        self.checkListening()

    def checkListening( self ):
        "Make sure no controllers are running on our port"
        # Verify that Telnet is installed first:
        out, _err, returnCode = errRun( "which telnet" )
        if 'telnet' not in out or returnCode != 0:
            raise Exception( "Error running telnet to check for listening "
                             "controllers; please check that it is "
                             "installed." )
        listening = self.cmd( "echo A | telnet -e A %s %d" %
                              ( self.ip, self.port ) )
        if 'Unable' not in listening:
            servers = self.cmd( 'netstat -atp' ).split( '\n' )
            pstr = ':%d ' % self.port
            clist = servers[ 0:1 ] + [ s for s in servers if pstr in s ]
            raise Exception( "Please shut down the controller which is"
                             " running on port %d:\n" % self.port +
                             '\n'.join( clist ) )

    def start( self ):
        """Start <controller> <args> on controller.
           Log to /tmp/cN.log"""
        pathCheck( self.command )
        cout = '/tmp/' + self.name + '.log'
        if self.cdir is not None:
            self.cmd( 'cd ' + self.cdir )
        self.cmd( self.command + ' ' + self.cargs % self.port +
                  ' 1>' + cout + ' 2>' + cout + '&' )
        self.execed = False

    def stop( self ):
        "Stop controller."
        self.cmd( 'kill %' + self.command )
        self.terminate()

    def IP( self, intf=None ):
        "Return IP address of the Controller"
        if self.intfs:
            ip = Node.IP( self, intf )
        else:
            ip = self.ip
        return ip

    def __repr__( self ):
        "More informative string representation"
        return '<%s %s: %s:%s pid=%s> ' % (
            self.__class__.__name__, self.name,
            self.IP(), self.port, self.pid )


class OVSController( Controller ):
    "Open vSwitch controller"
    def __init__( self, name, command='ovs-controller', **kwargs ):
        Controller.__init__( self, name, command=command, **kwargs )


class NOX( Controller ):
    "Controller to run a NOX application."

    def __init__( self, name, *noxArgs, **kwargs ):
        """Init.
           name: name to give controller
           noxArgs: arguments (strings) to pass to NOX"""
        if not noxArgs:
            warn( 'warning: no NOX modules specified; '
                  'running packetdump only\n' )
            noxArgs = [ 'packetdump' ]
        elif type( noxArgs ) not in ( list, tuple ):
            noxArgs = [ noxArgs ]

        if 'NOX_CORE_DIR' not in os.environ:
            exit( 'exiting; please set missing NOX_CORE_DIR env var' )
        noxCoreDir = os.environ[ 'NOX_CORE_DIR' ]

        Controller.__init__( self, name,
                             command=noxCoreDir + '/nox_core',
                             cargs='--libdir=/usr/local/lib -v -i ptcp:%s ' +
                             ' '.join( noxArgs ),
                             cdir=noxCoreDir,
                             **kwargs )


class RemoteController( Controller ):
    "Controller running outside of Mininet's control."

    def __init__( self, name, ip='127.0.0.1',
                  port=6633, **kwargs):
        """Init.
           name: name to give controller
           ip: the IP address where the remote controller is
           listening
           port: the port where the remote controller is listening"""
        Controller.__init__( self, name, ip=ip, port=port, **kwargs )

    def start( self ):
        "Overridden to do nothing."
        return

    def stop( self ):
        "Overridden to do nothing."
        return

    def checkListening( self ):
        "Warn if remote controller is not accessible"
        listening = self.cmd( "echo A | telnet -e A %s %d" %
                              ( self.ip, self.port ) )
        if 'Unable' in listening:
            warn( "Unable to contact the remote controller"
                  " at %s:%d\n" % ( self.ip, self.port ) )<|MERGE_RESOLUTION|>--- conflicted
+++ resolved
@@ -49,11 +49,8 @@
 import signal
 import select
 from subprocess import Popen, PIPE, STDOUT
-<<<<<<< HEAD
 from operator import or_
-=======
 from time import sleep
->>>>>>> 3236d33b
 
 from mininet.log import info, error, warn, debug
 from mininet.util import ( quietRun, errRun, errFail, moveIntf, isShellBuiltin,
@@ -834,11 +831,10 @@
         return self.cmd( 'dpctl ' + ' '.join( args ) +
                          ' tcp:127.0.0.1:%i' % self.listenPort )
 
-<<<<<<< HEAD
     def connected( self ):
         "Is the switch connected to a controller?"
         return 'remote.is-connected=true' in self.dpctl( 'status' )
-=======
+
     @staticmethod
     def TCReapply( intf ):
         """Unfortunately user switch and Mininet are fighting
@@ -860,7 +856,6 @@
                      + str(ifspeed) )
             intf.tc( "%s class add dev %s classid 1:0xfffe parent 1:0xffff " +
                      "htb rate " + str(minspeed) + " ceil " + str(ifspeed) )
->>>>>>> 3236d33b
 
     def start( self, controllers ):
         """Start OpenFlow reference user datapath.
@@ -881,10 +876,15 @@
                   ' ' + clist +
                   ' --fail=closed ' + self.opts +
                   ' 1> ' + ofplog + ' 2>' + ofplog + ' &' )
-        sleep(1) # Allow ofdatapath to start before re-arranging qdisc's
-        for intf in self.intfList():
-            if not intf.IP():
-                self.TCReapply( intf )
+        if "no-slicing" not in self.dpopts:
+            # Only TCReapply if slicing is enable
+            print 'fooooooo'
+            sleep(1) # Allow ofdatapath to start before re-arranging qdisc's
+            for intf in self.intfList():
+                if not intf.IP():
+                    self.TCReapply( intf )
+        else: 
+            print "no reapply"
 
     def stop( self ):
         "Stop OpenFlow reference user datapath."
